--- conflicted
+++ resolved
@@ -18,7 +18,6 @@
     'Topic :: Internet :: WWW/HTTP',
     'Topic :: Software Development :: Libraries :: Python Modules',
 ]
-<<<<<<< HEAD
 _description  = 'Create CovJSON files from common scientific data formats'
 _downloadURL  = 'http://pypi.python.org/pypi/pycovjson/'
 _requirements = ["xarray","numpy", "pandas", "netCDF4"]
@@ -32,22 +31,6 @@
 _version      = '0.3.4'
 _zipSafe      = True
 _entry_points = {'console_scripts' : ['pycovjson-convert = pycovjson.cli.convert:main', 'pycovjson-viewer = pycovjson.cli.viewer:main']}
-=======
-_description = 'Create CovJSON files from common scientific data formats'
-_downloadURL = 'http://pypi.python.org/pypi/pycovjson/'
-_requirements = ["xarray", "netCDF4", "numpy"]
-_keywords = ['dataset', 'coverage', 'covjson']
-_license = 'Copyright :: University of Reading'
-_long_description = 'A python utility library for creating CovJSON files from common scientific data formats'
-_name = 'pycovjson'
-_namespaces = []
-_testSuite = 'pycovjson.test'
-_url = 'https://github.com/Reading-eScience-Centre/pycovjson'
-_version = '0.1.0'
-_zipSafe = True
-_entry_points = {'console_scripts': [
-    'pycovjson-convert = pycovjson.cli.convert:main', 'pycovjson-viewer = pycovjson.cli.viewer:main']}
->>>>>>> 08c2664b
 
 # Setup Metadata
 # --------------
